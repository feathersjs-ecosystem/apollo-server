{
  "name": "graphql-extensions",
  "version": "0.8.0-alpha.8",
  "description": "Add extensions to GraphQL servers",
  "main": "./dist/index.js",
  "types": "./dist/index.d.ts",
  "repository": {
    "type": "git",
    "url": "apollographql/graphql-extensions"
  },
  "author": "Martijn Walraven <martijn@martijnwalraven.com>",
  "license": "MIT",
  "engines": {
    "node": ">=6.0"
  },
  "dependencies": {
    "@apollographql/apollo-tools": "^0.3.6",
<<<<<<< HEAD
    "apollo-server-env": "file:../apollo-server-env",
    "apollo-server-types": "file:../apollo-server-types"
=======
    "apollo-server-env": "file:../apollo-server-env"
  },
  "devDependencies": {
    "apollo-server-core": "file:../apollo-server-core"
>>>>>>> 28320c51
  },
  "peerDependencies": {
    "graphql": "^0.12.0 || ^0.13.0 || ^14.0.0"
  }
}<|MERGE_RESOLUTION|>--- conflicted
+++ resolved
@@ -15,15 +15,11 @@
   },
   "dependencies": {
     "@apollographql/apollo-tools": "^0.3.6",
-<<<<<<< HEAD
     "apollo-server-env": "file:../apollo-server-env",
     "apollo-server-types": "file:../apollo-server-types"
-=======
-    "apollo-server-env": "file:../apollo-server-env"
   },
   "devDependencies": {
     "apollo-server-core": "file:../apollo-server-core"
->>>>>>> 28320c51
   },
   "peerDependencies": {
     "graphql": "^0.12.0 || ^0.13.0 || ^14.0.0"
